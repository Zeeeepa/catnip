--- conflicted
+++ resolved
@@ -1255,19 +1255,17 @@
     resolution: {integrity: sha512-gcK4FNaROM9NjA0mvyfXl0KPusk7a1BeA8ITlYEZVQCXF5gcETTd4yhAU0Kjzd8mXwYHppzJBWgdBVpIR9wUcQ==}
     engines: {node: '>= 20'}
 
-<<<<<<< HEAD
   '@playwright/test@1.54.2':
     resolution: {integrity: sha512-A+znathYxPf+72riFd1r1ovOLqsIIB0jKIoPjyK2kqEIe30/6jF6BC7QNluHuwUmsD2tv1XZVugN8GqfTMOxsA==}
     engines: {node: '>=18'}
     hasBin: true
-=======
+  
   '@pkgjs/parseargs@0.11.0':
     resolution: {integrity: sha512-+1VkjdD0QBLPodGrJUeqarH8VAIvQODIbwh9XpP5Syisf7YoQgsJKPNFoqqLQlu+VQ/tVSshMR6loPMn8U+dPg==}
     engines: {node: '>=14'}
 
   '@polka/url@1.0.0-next.29':
     resolution: {integrity: sha512-wwQAWhWSuHaag8c4q/KN/vCoeOJYshAIvMQwD4GpSb3OiZklFfvAgmj0VCBBImRpuF/aFgIRzllXlVX93Jevww==}
->>>>>>> d6f8ece2
 
   '@poppinss/colors@4.1.5':
     resolution: {integrity: sha512-FvdDqtcRCtz6hThExcFOgW0cWX+xwSMWcRuQe5ZEb2m7cVQOAVZOIMt+/v9RxGiD9/OY16qJBXK4CVKWAPalBw==}
@@ -2848,16 +2846,15 @@
   flatted@3.3.3:
     resolution: {integrity: sha512-GX+ysw4PBCz0PzosHDepZGANEuFCMLrnRTiEy9McGjmkCQYwRq4A/X786G/fjM/+OjsWSU1ZrY5qyARZmO/uwg==}
 
-<<<<<<< HEAD
   fsevents@2.3.2:
     resolution: {integrity: sha512-xiqMQR4xAeHTuB9uWm+fFRcIOgKBMiOBP+eXiyT7jsgVCq1bkVygt00oASowB7EdtpOHaaPgKt812P9ab+DDKA==}
     engines: {node: ^8.16.0 || ^10.6.0 || >=11.0.0}
     os: [darwin]
-=======
+
   foreground-child@3.3.1:
     resolution: {integrity: sha512-gIXjKqtFuWEgzFRJA9WCQeSJLZDjgJUOMCMzxtvFq/37KojM1BFGufqsCy0r4qSQmYLsZYMeyRqzIWOMup03sw==}
     engines: {node: '>=14'}
->>>>>>> d6f8ece2
+
 
   fsevents@2.3.3:
     resolution: {integrity: sha512-5xoDfX+fL7faATnagmWPpbFtwh/R77WmMMqqHGS65C3vvB0YHrgF+B1YmZ3441tMj5n63k0212XNoJwzlhffQw==}
@@ -5185,16 +5182,14 @@
       '@octokit/request-error': 7.0.0
       '@octokit/webhooks-methods': 6.0.0
 
-<<<<<<< HEAD
   '@playwright/test@1.54.2':
     dependencies:
       playwright: 1.54.2
-=======
+
   '@pkgjs/parseargs@0.11.0':
     optional: true
 
   '@polka/url@1.0.0-next.29': {}
->>>>>>> d6f8ece2
 
   '@poppinss/colors@4.1.5':
     dependencies:
@@ -6830,15 +6825,10 @@
 
   flatted@3.3.3: {}
 
-<<<<<<< HEAD
-  fsevents@2.3.2:
-    optional: true
-=======
   foreground-child@3.3.1:
     dependencies:
       cross-spawn: 7.0.6
       signal-exit: 4.1.0
->>>>>>> d6f8ece2
 
   fsevents@2.3.3:
     optional: true
