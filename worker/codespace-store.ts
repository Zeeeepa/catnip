--- conflicted
+++ resolved
@@ -121,19 +121,6 @@
   private async decrypt(
     stored: StoredCodespaceCredentials,
   ): Promise<CodespaceCredentials> {
-<<<<<<< HEAD
-    if (stored.keyId === null) {
-      throw new Error("Key ID is null");
-    }
-    if (stored.salt === null) {
-      throw new Error("Salt is null");
-    }
-    if (stored.iv === null) {
-      throw new Error("IV is null");
-    }
-    if (stored.encryptedData === null) {
-      throw new Error("Encrypted data is null");
-=======
     if (
       stored.keyId === null ||
       stored.salt === null ||
@@ -141,7 +128,6 @@
       stored.encryptedData === null
     ) {
       throw new Error("Invalid stored credentials: missing encryption data");
->>>>>>> a880c471
     }
 
     const key = this.keys.get(stored.keyId);
