--- conflicted
+++ resolved
@@ -300,7 +300,6 @@
 func (v *OverviewViewImpl) renderWithASCIIView(m *Model, content string) string {
 	// Load the appropriate logo based on current width
 	logo := loadLogo(m.width)
-<<<<<<< HEAD
 
 	// If no logo should be shown, just return content
 	if len(logo) == 0 {
@@ -311,16 +310,9 @@
 	contentWidth := (m.width * 40) / 100 // Content gets 40% of space
 	if contentWidth < 40 {
 		contentWidth = 40 // Minimum content width
-=======
-
-	// If no logo should be shown, just return content
-	if len(logo) == 0 {
-		return content
->>>>>>> 5ff09cd9
 	}
 	logoWidth := m.width - contentWidth - 4 // Logo gets remainder minus padding
 
-<<<<<<< HEAD
 	if logoWidth < 20 {
 		// If logo column is too narrow, just return content only
 		return content
@@ -328,39 +320,6 @@
 
 	// Render the ASCII art with proper spacing
 	logoContent := strings.Join(logo, "\n")
-
-	// Create content column with proper styling and width constraint
-	contentColumn := lipgloss.NewStyle().
-		Width(contentWidth).
-		Align(lipgloss.Left).
-		Render(content)
-
-	// Use lipgloss JoinHorizontal but keep logo raw (logoContent already defined above)
-	result := lipgloss.JoinHorizontal(
-		lipgloss.Top, // Align to top
-		contentColumn,
-		strings.Repeat(" ", 4), // 4 spaces between columns
-		logoContent,            // Raw ASCII art with original ANSI codes
-	)
-
-	return result
-}
-=======
-	// Calculate column widths - content gets 40% of space
-	contentWidth := (m.width * 40) / 100 // Content gets 40% of space
-	if contentWidth < 40 {
-		contentWidth = 40 // Minimum content width
-	}
-	logoWidth := m.width - contentWidth - 4 // Logo gets remainder minus padding
-
-	if logoWidth < 20 {
-		// If logo column is too narrow, just return content only
-		return content
-	}
-
-	// Render the ASCII art with proper spacing
-	logoContent := strings.Join(logo, "\n")
->>>>>>> 5ff09cd9
 
 	// Create content column with proper styling and width constraint
 	contentColumn := lipgloss.NewStyle().
