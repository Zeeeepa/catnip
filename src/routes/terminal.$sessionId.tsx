import { createFileRoute, useSearch, useParams } from "@tanstack/react-router";
import { useEffect, useRef, useCallback, useState } from "react";
import { useXTerm } from "react-xtermjs";
import { FitAddon } from "@xterm/addon-fit";
import { WebLinksAddon } from "@xterm/addon-web-links";
import { WebglAddon } from "@xterm/addon-webgl";
import { useWebSocket as useWebSocketContext } from "@/lib/hooks";
import { FileDropAddon } from "@/lib/file-drop-addon";

// TerminalPage component
function TerminalPage() {
  const search = useSearch({
    from: "/terminal/$sessionId",
  }) as any;
  const params = useParams({ from: "/terminal/$sessionId" });
  const { instance, ref } = useXTerm();
  const { setIsConnected } = useWebSocketContext();
  const wsRef = useRef<WebSocket | null>(null);
  const wsReady = useRef(false);
  const terminalReady = useRef(false);
  const bufferingRef = useRef(false);
  const isSetup = useRef(false);
  const fitAddon = useRef<FitAddon | null>(null);
  const webLinksAddon = useRef<WebLinksAddon | null>(null);
  const renderAddon = useRef<WebglAddon | null>(null);
  const resizeTimeout = useRef<number | null>(null);
  const observerRef = useRef<ResizeObserver | null>(null);
  const [dims, setDims] = useState<{ cols: number; rows: number } | null>(null);
  const [isReadOnly, setIsReadOnly] = useState(false);

  // Send ready signal when both WebSocket and terminal are ready
  const sendReadySignal = useCallback(() => {
    if (!wsReady.current || !wsRef.current || !fitAddon.current) {
      return;
    }
    wsRef.current.send(JSON.stringify({ type: "ready" }));
  }, []);

  const fontSize = useCallback((element: Element) => {
    if (element.clientWidth < 400) {
      return 6;
    } else if (element.clientWidth < 600 || element.clientHeight < 400) {
      return 10;
    } else {
      return 14;
    }
  }, []);

  // Reset state when sessionId changes
  useEffect(() => {
    isSetup.current = false;
    wsReady.current = false;
    terminalReady.current = false;
    bufferingRef.current = false;

    // Close existing WebSocket if any
    if (wsRef.current) {
      wsRef.current.close();
      wsRef.current = null;
    }
  }, [params.sessionId]);

  useEffect(() => {
    if (wsReady.current && dims) {
      wsRef.current?.send(JSON.stringify({ type: "resize", ...dims }));
    }
  }, [dims, wsReady.current]);

  // Update terminal cursor when read-only state changes
  useEffect(() => {
    if (instance && instance.options) {
      instance.options.cursorBlink = search.agent !== "claude" && !isReadOnly;
      instance.options.theme = {
        ...instance.options.theme,
        cursor: isReadOnly
          ? "transparent"
          : search.agent === "claude"
            ? "#0a0a0a"
            : "#00ff95",
        cursorAccent: isReadOnly
          ? "transparent"
          : search.agent === "claude"
            ? "#0a0a0a"
            : "#00ff95",
      };
    }
  }, [isReadOnly, search.agent, instance]);

  // Set up terminal when instance and ref become available
  useEffect(() => {
    if (!instance || !ref.current) {
      return;
    }

    // Only set up once per session
    if (isSetup.current) {
      return;
    }

    isSetup.current = true;
    instance.clear();

    // Set up WebSocket connection
    const protocol = window.location.protocol === "https:" ? "wss:" : "ws:";
    const urlParams = new URLSearchParams();
    if (params.sessionId) {
      urlParams.set("session", params.sessionId);
    }
    if (search.agent) {
      urlParams.set("agent", String(search.agent));
    }
    const socketUrl = `${protocol}//${
      window.location.host
    }/v1/pty?${urlParams.toString()}`;

    const ws = new WebSocket(socketUrl);
    wsRef.current = ws;
    const buffer: Uint8Array[] = [];

    ws.onopen = () => {
      setIsConnected(true);
      wsReady.current = true;
      sendReadySignal();
    };

    ws.onclose = () => {
      setIsConnected(false);
    };

    ws.onerror = (error) => {
      console.error("❌ WebSocket error:", error);
      setIsConnected(false);
    };

    ws.onmessage = async (event) => {
      let data: string | Uint8Array | undefined;
      const rePaint = () => {
        fitAddon.current?.fit();
      };
      // Handle both binary and text data
      if (event.data instanceof ArrayBuffer) {
        if (bufferingRef.current) {
          buffer.push(new Uint8Array(event.data));
          return;
        } else {
          data = new Uint8Array(event.data);
        }
      } else if (typeof event.data === "string") {
        // Try to parse as JSON for control messages
        try {
          const msg = JSON.parse(event.data);
          if (msg.type === "buffer-size") {
            // Resize terminal to match buffer dimensions
            if (instance.cols !== msg.cols || instance.rows !== msg.rows) {
              instance.resize(msg.cols, msg.rows);
            }
            //instance.refresh(0, msg.rows - 1);
            bufferingRef.current = true;
            return;
          } else if (msg.type === "buffer-complete") {
            // Now fit to actual window size and send resize
            terminalReady.current = true;

            // Check if we have a prompt to send
            if (search.prompt && search.agent === "claude") {
<<<<<<< HEAD
              // Wait for Claude UI to fully load before sending prompt
              setTimeout(() => {
                wsRef.current?.send(
                  JSON.stringify({
                    type: "prompt",
                    data: search.prompt,
                    submit: true,
                  }),
                );
              }, 1000); // Give Claude TUI time to initialize
            }
            const dims = { cols: instance.cols, rows: instance.rows };
            wsRef.current?.send(JSON.stringify({ type: "resize", ...dims }));
            return;
          } else if (msg.type === "read-only") {
            // Handle read-only status from server
            setIsReadOnly(msg.data === true);
=======
              wsRef.current?.send(
                JSON.stringify({
                  type: "prompt",
                  data: search.prompt,
                  submit: true,
                }),
              );
            }
            const dims = { cols: instance.cols, rows: instance.rows };
            wsRef.current?.send(JSON.stringify({ type: "resize", ...dims }));
>>>>>>> 915bac67
            return;
          }
        } catch (_e) {
          // Not JSON, treat as regular text
        }
        // Check if this is the shell exit message
        if (event.data.includes("[Shell exited, starting new session...]")) {
          // Clear the terminal before writing the message
          instance.clear();
        }
        data = event.data;
      } else if (event.data instanceof Blob) {
        const arrayBuffer = await event.data.arrayBuffer();
        if (bufferingRef.current) {
          buffer.push(new Uint8Array(arrayBuffer));
          bufferingRef.current = false;
        } else {
          data = new Uint8Array(arrayBuffer);
        }
      } else {
        return;
      }

      if (!bufferingRef.current && buffer.length > 0) {
        rePaint();
        for (const chunk of buffer) {
          instance.write(chunk);
        }
        buffer.length = 0;
      }
      if (data) {
        instance.write(data);
      }
    };

    // Configure terminal options
    if (instance.options) {
      instance.options.fontFamily =
        '"FiraCode Nerd Font Mono", "JetBrains Mono", "Monaco", "monospace"';
      instance.options.fontSize = fontSize(ref.current);
      instance.options.theme = {
        background: "#0a0a0a",
        foreground: "#e2e8f0",
        cursor: isReadOnly
          ? "transparent"
          : search.agent === "claude"
            ? "#0a0a0a"
            : "#00ff95",
        cursorAccent: isReadOnly
          ? "transparent"
          : search.agent === "claude"
            ? "#0a0a0a"
            : "#00ff95",
        selectionBackground: "#333333",
        black: "#0a0a0a",
        red: "#fc8181",
        green: "#68d391",
        yellow: "#f6e05e",
        blue: "#63b3ed",
        magenta: "#d6bcfa",
        cyan: "#4fd1c7",
        white: "#e2e8f0",
        brightBlack: "#4a5568",
        brightRed: "#fc8181",
        brightGreen: "#68d391",
        brightYellow: "#f6e05e",
        brightBlue: "#63b3ed",
        brightMagenta: "#d6bcfa",
        brightCyan: "#4fd1c7",
        brightWhite: "#f7fafc",
      };
      instance.options.cursorBlink = search.agent !== "claude" && !isReadOnly;
      instance.options.scrollback = 10000;
      instance.options.allowProposedApi = true;
      instance.options.drawBoldTextInBrightColors = false;
      instance.options.fontWeight = "normal";
      instance.options.fontWeightBold = "bold";
      instance.options.letterSpacing = 0;
      instance.options.lineHeight = 1.0;
    }

    // Create addons
    fitAddon.current = new FitAddon();
    webLinksAddon.current = new WebLinksAddon();

    // Load addons
    instance.loadAddon(fitAddon.current);
    instance.loadAddon(webLinksAddon.current);

    try {
      renderAddon.current = new WebglAddon();
      instance.loadAddon(renderAddon.current);
    } catch (error) {
      console.warn("Render addon failed to load:", error);
    }

    // Set up FileDropAddon
    const sendData = (data: string) => {
      if (ws.readyState === WebSocket.OPEN) {
        ws.send(data);
      }
    };
    const fileDropAddon = new FileDropAddon(sendData);
    instance.loadAddon(fileDropAddon);

    instance.onResize((event) => {
      setDims({ cols: event.cols, rows: event.rows });
    });

    // Open terminal in DOM element
    instance.open(ref.current);

    // Set up resize observer before sending ready signal
    const resizeObserver = new ResizeObserver((entries) => {
      if (resizeTimeout.current) {
        clearTimeout(resizeTimeout.current);
      }

      resizeTimeout.current = window.setTimeout(() => {
        if (fitAddon.current && instance) {
          // Update font size based on screen width
          const newFontSize = fontSize(entries[0].target);
          if (instance.options.fontSize !== newFontSize) {
            instance.options.fontSize = newFontSize;
          }
          // Send resize to WebSocket
          if (terminalReady.current) {
            fitAddon.current?.fit();
          }
        }
      }, 100);
    });

    const disposer = instance?.onData((data: string) => {
      if (ws.readyState === WebSocket.OPEN) {
        ws.send(data);
      }
    });

    // Mark terminal as ready and try to send ready signal
    sendReadySignal();

    resizeObserver.observe(ref.current);
    observerRef.current = resizeObserver;

    // Cleanup function - dispose of addons when component unmounts
    return () => {
      disposer?.dispose();
      fitAddon.current = null;
      webLinksAddon.current = null;
      renderAddon.current = null;
      if (observerRef.current) {
        observerRef.current.disconnect();
        observerRef.current = null;
      }
      if (resizeTimeout.current) {
        clearTimeout(resizeTimeout.current);
        resizeTimeout.current = null;
      }
    };
  }, [instance, params.sessionId, search.agent, setDims]);

  return (
<<<<<<< HEAD
    <div className="h-full w-full bg-black p-4 relative">
      {/* Read-only indicator */}
      {isReadOnly && (
        <div className="absolute top-4 right-4 z-10 bg-yellow-600/20 border border-yellow-500/50 text-yellow-300 px-3 py-1 rounded-md text-sm font-medium backdrop-blur-sm">
          👁️ Read Only
        </div>
      )}

=======
    <div className="h-full w-full bg-black p-4">
>>>>>>> 915bac67
      {/* Terminal */}
      <div className="h-full w-full">
        <div ref={ref} className="h-full w-full" />
      </div>
    </div>
  );
}

export const Route = createFileRoute("/terminal/$sessionId")({
  component: TerminalPage,
});<|MERGE_RESOLUTION|>--- conflicted
+++ resolved
@@ -163,7 +163,6 @@
 
             // Check if we have a prompt to send
             if (search.prompt && search.agent === "claude") {
-<<<<<<< HEAD
               // Wait for Claude UI to fully load before sending prompt
               setTimeout(() => {
                 wsRef.current?.send(
@@ -181,18 +180,6 @@
           } else if (msg.type === "read-only") {
             // Handle read-only status from server
             setIsReadOnly(msg.data === true);
-=======
-              wsRef.current?.send(
-                JSON.stringify({
-                  type: "prompt",
-                  data: search.prompt,
-                  submit: true,
-                }),
-              );
-            }
-            const dims = { cols: instance.cols, rows: instance.rows };
-            wsRef.current?.send(JSON.stringify({ type: "resize", ...dims }));
->>>>>>> 915bac67
             return;
           }
         } catch (_e) {
@@ -356,7 +343,6 @@
   }, [instance, params.sessionId, search.agent, setDims]);
 
   return (
-<<<<<<< HEAD
     <div className="h-full w-full bg-black p-4 relative">
       {/* Read-only indicator */}
       {isReadOnly && (
@@ -364,10 +350,6 @@
           👁️ Read Only
         </div>
       )}
-
-=======
-    <div className="h-full w-full bg-black p-4">
->>>>>>> 915bac67
       {/* Terminal */}
       <div className="h-full w-full">
         <div ref={ref} className="h-full w-full" />
